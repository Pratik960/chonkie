--- conflicted
+++ resolved
@@ -37,13 +37,6 @@
 
     @classmethod
     def from_dict(cls, data: dict) -> "SemanticSentence":
-<<<<<<< HEAD
-        """Create a SemanticSentence object from a dictionary."""
-        embedding_list = data.pop("embedding", None)
-        # NOTE: We can't use np.array() here because we don't import numpy in this file,
-        # and we don't want add 50MiB to the package size.
-        embedding = embedding_list if embedding_list is not None else None
-=======
         """Create a SemanticSentence object from a dictionary.
 
         NOTE: If numpy is available, `.embedding` will be a numpy array.
@@ -60,7 +53,6 @@
                 embedding = embedding_list
         except ImportError:
             embedding = embedding_list
->>>>>>> 47b938cd
         return cls(**data, embedding=embedding)
 
     def __repr__(self) -> str:
